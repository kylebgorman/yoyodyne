--- conflicted
+++ resolved
@@ -175,81 +175,21 @@
 
 def get_model_from_argparse_args(
     train_set: datasets.BaseDataset,
-<<<<<<< HEAD
-    *,
-    # Architecture arguments.
-    arch: str = defaults.ARCH,
-    attention_heads: int = defaults.ATTENTION_HEADS,
-    bidirectional: bool = defaults.BIDIRECTIONAL,
-    decoder_layers: int = defaults.DECODER_LAYERS,
-    embedding_size: int = defaults.EMBEDDING_SIZE,
-    encoder_layers: int = defaults.ENCODER_LAYERS,
-    feature_encoder_arch: Optional[str] = None,
-    hidden_size: int = defaults.HIDDEN_SIZE,
-    max_source_length: int = defaults.MAX_SOURCE_LENGTH,
-    max_target_length: int = defaults.MAX_TARGET_LENGTH,
-    source_encoder_arch: str = None,
-    # Training arguments.
-    batch_size: int = defaults.BATCH_SIZE,
-    beta1: float = defaults.BETA1,
-    beta2: float = defaults.BETA2,
-    dropout: float = defaults.DROPOUT,
-    label_smoothing: Optional[float] = None,
-    learning_rate: float = defaults.LEARNING_RATE,
-    oracle_em_epochs: int = defaults.ORACLE_EM_EPOCHS,
-    oracle_factor: int = defaults.ORACLE_FACTOR,
-    optimizer: str = defaults.OPTIMIZER,
-    scheduler: Optional[str] = None,
-    sed_params: Optional[str] = None,
-    **kwargs,
-=======
     args: argparse.Namespace,
->>>>>>> c148eb8c
 ) -> models.BaseEncoderDecoder:
     """Creates the model.
 
     Args:
-<<<<<<< HEAD
-        arch (str).
-        attention_heads (int).
-        bidirectional (bool).
-        decoder_layers (int).
-        embedding_size (int).
-        encoder_arch (str).
-        encoder_layers (int).
-        feature_encoder_arch (str, optional).
-        hidden_size (int).
-        max_target_length (int).
-        max_source_length (int).
-        source_encoder_arch (str, optional).
-        batch_size (int).
-        beta1 (float).
-        beta2 (float).
-        dropout (float).
-        learning_rate (float).
-        oracle_em_epochs (int).
-        oracle_factor (int).
-        optimizer (str).
-        scheduler (str, optional).
-        sed_params (str, optional).
-        train_set (datasets.BaseDataset).
-        **kwargs
-=======
         train_set (datasets.BaseDataset).
         args (argparse.Namespace).
->>>>>>> c148eb8c
 
     Returns:
         models.BaseEncoderDecoder.
     """
-<<<<<<< HEAD
-    model_cls = models.get_model_cls(arch)
+    model_cls = models.get_model_cls(args.arch)
     source_encoder_cls = models.modules.get_encoder_cls(
-        encoder_arch=source_encoder_arch, model_arch=arch
-    )
-=======
-    model_cls = models.get_model_cls(args.arch, train_set.has_features)
->>>>>>> c148eb8c
+        encoder_arch=args.source_encoder_arch, model_arch=args.arch
+    )
     expert = (
         models.expert.get_expert(
             train_set,
@@ -267,9 +207,9 @@
     ]
     feature_encoder_cls = (
         models.modules.get_encoder_cls(
-            encoder_arch=feature_encoder_arch, model_arch=arch
+            encoder_arch=args.feature_encoder_arch, model_arch=args.arch
         )
-        if separate_features and feature_encoder_arch
+        if separate_features and args.feature_encoder_arch
         else None
     )
     features_vocab_size = (
@@ -281,17 +221,6 @@
         else train_set.index.source_vocab_size
     )
     # Please pass all arguments by keyword and keep in lexicographic order.
-<<<<<<< HEAD
-    model = model_cls(
-        attention_heads=attention_heads,
-        beta1=beta1,
-        beta2=beta2,
-        bidirectional=bidirectional,
-        encoder_layers=encoder_layers,
-        decoder_layers=decoder_layers,
-        dropout=dropout,
-        embedding_size=embedding_size,
-=======
     return model_cls(
         arch=args.arch,
         attention_heads=args.attention_heads,
@@ -302,39 +231,25 @@
         dropout=args.dropout,
         embedding_size=args.embedding_size,
         encoder_layers=args.encoder_layers,
->>>>>>> c148eb8c
         end_idx=train_set.index.end_idx,
         expert=expert,
         feature_encoder_cls=feature_encoder_cls,
         features_vocab_size=features_vocab_size,
-<<<<<<< HEAD
-        hidden_size=hidden_size,
-        label_smoothing=label_smoothing,
-        learning_rate=learning_rate,
-        max_source_length=max_source_length,
-        max_target_length=max_target_length,
-        optimizer=optimizer,
-        output_size=train_set.index.target_vocab_size,
-=======
         hidden_size=args.hidden_size,
         label_smoothing=args.label_smoothing,
         learning_rate=args.learning_rate,
         max_source_length=args.max_source_length,
         max_target_length=args.max_target_length,
         optimizer=args.optimizer,
->>>>>>> c148eb8c
+        output_size=train_set.index.target_vocab_size,
         pad_idx=train_set.index.pad_idx,
         scheduler=args.scheduler,
         scheduler_kwargs=scheduler_kwargs,
-<<<<<<< HEAD
         source_encoder_cls=source_encoder_cls,
-=======
         source_vocab_size=source_vocab_size,
->>>>>>> c148eb8c
         start_idx=train_set.index.start_idx,
         target_vocab_size=train_set.index.target_vocab_size,
     )
-    return model
 
 
 def train(
