--- conflicted
+++ resolved
@@ -283,14 +283,10 @@
     Returns:
         models.BaseEncoderDecoder.
     """
-<<<<<<< HEAD
     model_cls = models.get_model_cls(arch)
     source_encoder_cls = models.modules.get_encoder_cls(
         encoder_arch=source_encoder_arch, model_arch=arch
     )
-=======
-    model_cls = models.get_model_cls(arch, train_set.has_features)
->>>>>>> 035f2224
     expert = (
         models.expert.get_expert(
             train_set,
@@ -308,7 +304,6 @@
         "pointer_generator_lstm",
         "transducer",
     ]
-<<<<<<< HEAD
     feature_encoder_cls = (
         models.modules.get_encoder_cls(
             encoder_arch=feature_encoder_arch, model_arch=arch
@@ -316,8 +311,6 @@
         if separate_features and feature_encoder_arch
         else None
     )
-=======
->>>>>>> 035f2224
     features_vocab_size = (
         train_set.index.features_vocab_size if train_set.has_features else 0
     )
@@ -338,10 +331,7 @@
         embedding_size=embedding_size,
         end_idx=train_set.index.end_idx,
         expert=expert,
-<<<<<<< HEAD
         feature_encoder_cls=feature_encoder_cls,
-=======
->>>>>>> 035f2224
         features_vocab_size=features_vocab_size,
         hidden_size=hidden_size,
         label_smoothing=label_smoothing,
