--- conflicted
+++ resolved
@@ -2,12 +2,10 @@
 
 from __future__ import annotations
 
-<<<<<<< HEAD
 import itertools
-=======
+import pickle
 import os
->>>>>>> 00e64c87
-import pickle
+
 from typing import Dict, Iterable, List, Optional
 
 from .. import defaults, special
@@ -96,55 +94,7 @@
         """
         return self._index2symbol[index]
 
-<<<<<<< HEAD
     # Properties.
-=======
-    # Serialization support.
-
-    @classmethod
-    def read(cls, model_dir: str, experiment: str) -> Index:
-        """Loads index.
-
-        Args:
-            model_dir (str).
-            experiment (str).
-
-        Returns:
-            Index.
-        """
-        index = cls.__new__(cls)
-        path = index.index_path(model_dir, experiment)
-        with open(path, "rb") as source:
-            dictionary = pickle.load(source)
-        for key, value in dictionary.items():
-            setattr(index, key, value)
-        return index
-
-    @staticmethod
-    def index_path(model_dir: str, experiment: str) -> str:
-        """Computes path for the index file.
-
-        Args:
-            model_dir (str).
-            experiment (str).
-
-        Returns:
-            str.
-        """
-        return f"{model_dir}/{experiment}/index.pkl"
-
-    def write(self, model_dir: str, experiment: str) -> None:
-        """Writes index.
-
-        Args:
-            model_dir (str).
-            experiment (str).
-        """
-        path = self.index_path(model_dir, experiment)
-        os.makedirs(os.path.dirname(path), exist_ok=True)
-        with open(path, "wb") as sink:
-            pickle.dump(vars(self), sink)
->>>>>>> 00e64c87
 
     @property
     def symbols(self) -> List[str]:
