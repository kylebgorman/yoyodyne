--- conflicted
+++ resolved
@@ -16,12 +16,8 @@
 from maxwell import actions, sed
 from torch.utils import data
 
-<<<<<<< HEAD
-from .. import defaults
+from .. import defaults, special
 from ..data import indexes
-=======
-from .. import defaults, special
->>>>>>> 7f8f7ab1
 
 
 class ActionError(Exception):
@@ -41,12 +37,8 @@
     start_vocab_idx: int
     target_characters: Set[Any]
 
-<<<<<<< HEAD
     def __init__(self, index: indexes.Index):
         self.target_characters = set()
-=======
-    def __init__(self, i2w=None):
->>>>>>> 7f8f7ab1
         self.i2w = [
             actions.Start(),
             actions.End(),
@@ -55,7 +47,6 @@
         ]
         self.start_vocab_idx = len(self.i2w)
         self.w2i = {w: i for i, w in enumerate(self.i2w)}
-<<<<<<< HEAD
         # Use index from dataset to create action vocabulary.
         self.encode_actions([index(t) for t in index.target_vocabulary])
         self.encode_actions(
@@ -64,11 +55,6 @@
         # Add source characters if index has tied embeddings.
         if index.tie_embeddings:
             self.encode_actions([index(s) for s in index.source_vocabulary])
-=======
-        self.target_characters = set()
-        # Sets unknown character decoding.
-        self.encode_actions([special.UNK_IDX])
->>>>>>> 7f8f7ab1
 
     def encode(self, symb: actions.Edit) -> int:
         """Returns index referencing symbol in encoding table.
@@ -479,7 +465,6 @@
                 yields list version of source and target entries
                 in dataset.
         """
-<<<<<<< HEAD
         assert data.has_target, """Passed dataset with no target to expert
             module, cannot perform SED!"""
         for sampl in data.samples:
@@ -489,39 +474,6 @@
             ]
 
     actions = ActionVocabulary(train_data.index)
-=======
-        for item in data:
-            # Dataset encodes BOW and EOW symbols for source. EOW
-            # for target. Removes these for SED training.
-            source = item.source.tolist()[1:-1]
-            target = item.target.tolist()[:-1]
-            actions.encode_actions(target)
-            if data.index.tie_embeddings:
-                actions.encode_actions(source)
-            yield source, target
-
-    def _encode_action_vocabulary(
-        data: data.Dataset, actions: ActionVocabulary
-    ) -> None:
-        """Encodes action vocabulary for expert oracle.
-
-        For instantiating SED objects from file.
-
-        Args:
-            data (data.Dataset): Dataset to iterate over.
-            actions (ActionVocabulary): Vocabulary object
-                to encode actions for expert.
-        """
-        for item in data:
-            # Ignores last symbol since EOW.
-            target = item.target.tolist()[:-1]
-            actions.encode_actions(target)
-            if data.index.tie_embeddings:
-                source = item.source.tolist()[1:-1]
-                actions.encode_actions(source)
-
-    actions = ActionVocabulary()
->>>>>>> 7f8f7ab1
     if sed_params_path:
         if epochs:
             sed_aligner = sed.StochasticEditDistance.fit_from_data(
