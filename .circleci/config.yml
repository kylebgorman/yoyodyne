version: 2.1

jobs:
  pre-build:
    description: A check that needs to be done on only one supported Python version
    parameters:
      command-run:
        type: string
    docker:
      - image: cimg/python:3.10
    steps:
      - checkout
      - run:
<<<<<<< HEAD
          name: Install the full development requirements
          command: pip install --progress-bar off -r requirements.txt
      - run:
          name: Run flake8 check on modeling
          command: flake8 .
      - run:
          name: Run black check on modeling
          command: black --line-length 79 --check .
      - run:
          name: Build source distribution
          command: |
              pip install --progress-bar off --upgrade pip setuptools
              python setup.py sdist
              pip install dist/`ls dist/ | grep .tar.gz`
      - run:
          name: Run unit tests
          command: |
              pytest -vv --junitxml /tmp/testxml/report.xml tests
      - store_test_results:
          path: /tmp/testxml
  python3.10:
    <<: *template
    docker:
      - image: python:3.10
=======
          command: pip install -r requirements.txt
      - run:
          command: << parameters.command-run >>

  build-python:
    parameters:
      python-version:
        type: string
    docker:
      - image: cimg/python:<< parameters.python-version >>
        #auth:
        #  username: $DOCKERHUB_USERNAME
        #  password: $DOCKERHUB_PASSWORD
    steps:
      - checkout
      - run:
          name: Build source distribution and install package from it
          command: |
              pip install -r requirements.txt && \
              python -m build && \
              pip install dist/`ls dist/ | grep .whl`
      - run:
          name: Show installed Python packages
          command: pip list -v

workflows:
  version: 2
  build:
    jobs:
      - pre-build:
          name: black
          command-run: black --line-length=79 --check .
      - pre-build:
          name: flake8
          command-run: flake8 .
      - pre-build:
          name: twine
          command-run: |
            python -m build && \
            twine check dist/`ls dist/ | grep .tar.gz` && \
            twine check dist/`ls dist/ | grep .whl`
      - build-python:
          requires:
            - black
            - flake8
            - twine
          matrix:
            parameters:
              python-version: ["3.9", "3.10"]
>>>>>>> 793e9311
<|MERGE_RESOLUTION|>--- conflicted
+++ resolved
@@ -11,32 +11,6 @@
     steps:
       - checkout
       - run:
-<<<<<<< HEAD
-          name: Install the full development requirements
-          command: pip install --progress-bar off -r requirements.txt
-      - run:
-          name: Run flake8 check on modeling
-          command: flake8 .
-      - run:
-          name: Run black check on modeling
-          command: black --line-length 79 --check .
-      - run:
-          name: Build source distribution
-          command: |
-              pip install --progress-bar off --upgrade pip setuptools
-              python setup.py sdist
-              pip install dist/`ls dist/ | grep .tar.gz`
-      - run:
-          name: Run unit tests
-          command: |
-              pytest -vv --junitxml /tmp/testxml/report.xml tests
-      - store_test_results:
-          path: /tmp/testxml
-  python3.10:
-    <<: *template
-    docker:
-      - image: python:3.10
-=======
           command: pip install -r requirements.txt
       - run:
           command: << parameters.command-run >>
@@ -61,29 +35,9 @@
       - run:
           name: Show installed Python packages
           command: pip list -v
-
-workflows:
-  version: 2
-  build:
-    jobs:
-      - pre-build:
-          name: black
-          command-run: black --line-length=79 --check .
-      - pre-build:
-          name: flake8
-          command-run: flake8 .
-      - pre-build:
-          name: twine
-          command-run: |
-            python -m build && \
-            twine check dist/`ls dist/ | grep .tar.gz` && \
-            twine check dist/`ls dist/ | grep .whl`
-      - build-python:
-          requires:
-            - black
-            - flake8
-            - twine
-          matrix:
-            parameters:
-              python-version: ["3.9", "3.10"]
->>>>>>> 793e9311
+      - run:
+          name: Run tests
+          command: |
+              pytest -vv tests --junitxml /tmp/testxml/report.xml
+      - store_test_results:
+          path: /tmp/testxml/