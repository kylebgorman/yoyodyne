[build-system]
requires = ["setuptools >= 72.1.0", "wheel"]
build-backend = "setuptools.build_meta"

[project]
name = "yoyodyne"
version = "0.4.0"
description = "Small-vocabulary neural sequence-to-sequence models"
license = { text = "Apache 2.0" }
readme = "README.md"
requires-python = ">= 3.10,<3.141"
authors = [
<<<<<<< HEAD
    { name = "Adam Wiemerslage" },
    { name = "Kyle Gorman", email = "kylebgorman@gmail.com" },
    { name = "Travis Bartley" },
=======
    {name = "Adam Wiemerslage"},
    {name = "Kyle Gorman"},
    {name = "Travis M. Bartley"},
>>>>>>> 8f0efc23
]
keywords = [
    "computational linguistics",
    "morphology",
    "natural language processing",
    "language",
]
classifiers = [
    "Programming Language :: Python :: 3.10",
    "Programming Language :: Python :: 3.11",
    "Programming Language :: Python :: 3.12",
    "Programming Language :: Python :: 3.13",
    "Development Status :: 4 - Beta",
    "Environment :: Console",
    "License :: OSI Approved :: Apache Software License",
    "Operating System :: OS Independent",
    "Topic :: Text Processing :: Linguistic",
]
dependencies = [
    "accelerate>=1.6.0,<2.0.0",
    "jsonargparse[signatures]>=4.28.0,<5.0.0",
    "lightning>=2.4.0,<3.0.0",
    "maxwell>=0.2.6",
    "pyyaml>=6.0,<7.0",
    "torch>=2.4.0,<3.0.0",
    "torchmetrics>=1.4.0post0,<2.0.0",
    "wandb>=0.18.0,<0.19.0",
]

[project.scripts]
yoyodyne = "yoyodyne.cli.main:main"
yoyodyne_hyperparameters = "yoyodyne.cli.hyperparameters:main"
yoyodyne_sweep = "yoyodyne.cli.sweep:main"

[project.urls]
homepage = "https://github.com/CUNY-CL/yoyodyne"

[tool.setuptools.packages.find]
include = ["yoyodyne*"]
exclude = ["configs*", "examples*"]

[tool.setuptools]
include-package-data = false<|MERGE_RESOLUTION|>--- conflicted
+++ resolved
@@ -10,15 +10,9 @@
 readme = "README.md"
 requires-python = ">= 3.10,<3.141"
 authors = [
-<<<<<<< HEAD
     { name = "Adam Wiemerslage" },
     { name = "Kyle Gorman", email = "kylebgorman@gmail.com" },
-    { name = "Travis Bartley" },
-=======
-    {name = "Adam Wiemerslage"},
-    {name = "Kyle Gorman"},
     {name = "Travis M. Bartley"},
->>>>>>> 8f0efc23
 ]
 keywords = [
     "computational linguistics",
